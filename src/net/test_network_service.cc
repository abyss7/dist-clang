#include <net/test_network_service.h>

#include <net/test_connection.h>
#include <net/test_end_point.h>

namespace dist_clang {
namespace net {

UniquePtr<NetworkService> TestNetworkService::Factory::Create(
    ui32 connect_timeout_secs, ui32 send_timeout_secs, ui32 read_min_bytes,
    ui32 read_timeout_secs) {
  auto new_t = new TestNetworkService;
  on_create_(new_t);
  return UniquePtr<NetworkService>(new_t);
}

bool TestNetworkService::Listen(const String& path, ListenCallback callback,
                                String* error) {
  if (listen_attempts_) {
    (*listen_attempts_)++;
  }

  listen_callbacks_[std::make_pair(path, 0)] = callback;

  return on_listen_(path, 0, error);
}

bool TestNetworkService::Listen(const String& host, ui16 port, bool,
                                ListenCallback callback, String* error) {
  if (listen_attempts_) {
    (*listen_attempts_)++;
  }

  listen_callbacks_[std::make_pair(host, port)] = callback;

  return on_listen_(host, port, error);
}

ConnectionPtr TestNetworkService::Connect(EndPointPtr end_point,
                                          String* error) {
  if (connect_attempts_) {
    (*connect_attempts_)++;
  }

  return on_connect_(end_point, error);
}

ConnectionPtr TestNetworkService::TriggerListen(const String& host, ui16 port) {
  auto it = listen_callbacks_.find(std::make_pair(host, port));
  if (it != listen_callbacks_.end()) {
    if (connect_attempts_) {
      (*connect_attempts_)++;
    }
<<<<<<< HEAD
    auto new_connection =
        on_connect_(EndPointPtr(new TestEndPoint(host, port)), nullptr);
=======
    auto new_connection = on_connect_(EndPointPtr(new TestEndPoint(host, port)), nullptr);
>>>>>>> 9b02c65f
    it->second(new_connection);
    return new_connection;
  }
  return ConnectionPtr();
}

}  // namespace net
}  // namespace dist_clang<|MERGE_RESOLUTION|>--- conflicted
+++ resolved
@@ -51,12 +51,7 @@
     if (connect_attempts_) {
       (*connect_attempts_)++;
     }
-<<<<<<< HEAD
-    auto new_connection =
-        on_connect_(EndPointPtr(new TestEndPoint(host, port)), nullptr);
-=======
     auto new_connection = on_connect_(EndPointPtr(new TestEndPoint(host, port)), nullptr);
->>>>>>> 9b02c65f
     it->second(new_connection);
     return new_connection;
   }
