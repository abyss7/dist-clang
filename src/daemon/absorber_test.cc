#include <daemon/absorber.h>

#include <base/temporary_dir.h>
#include <daemon/common_daemon_test.h>

namespace dist_clang {
namespace daemon {

namespace {

// S1..5 types can be one of the following: |String|, |Immutable|, |Literal|
template <typename S1, typename S2, typename S3, typename S4 = String,
          typename S5 = String>
net::Connection::ScopedMessage CreateMessage(
    const S1& source, const S2& action, const S3& compiler_version,
    const S4& language = S4(), const S5& sanitize_blacklist = S5()) {
  net::Connection::ScopedMessage message(new net::Connection::Message);
  auto* extension = message->MutableExtension(proto::Remote::extension);
  extension->set_source(source);
  auto* compiler = extension->mutable_flags()->mutable_compiler();
  compiler->set_version(compiler_version);
  extension->mutable_flags()->set_action(action);
  if (language != String()) {
    extension->mutable_flags()->set_language(language);
  }
  if (sanitize_blacklist != String()) {
    extension->set_sanitize_blacklist(sanitize_blacklist);
  }

  return message;
}

net::proto::Status StatusFor(net::proto::Status::Code status_code) {
  net::proto::Status status;
  status.set_code(status_code);
  return status;
}

net::proto::Status StatusOK() {
  return StatusFor(net::proto::Status::OK);
}

}  // namespace

TEST(AbsorberConfigurationTest, NoAbsorberSection) {
  ASSERT_ANY_THROW((Absorber((proto::Configuration()))));
}

TEST(AbsorberConfigurationTest, NoLocalHost) {
  proto::Configuration conf;
  conf.mutable_absorber();

  ASSERT_ANY_THROW(Absorber absorber(conf));
}

TEST(AbsorberConfigurationTest, DISABLED_IgnoreDirectCache) {
  // TODO: implement this test. Check that "cache.direct" is really ignored.
}

class AbsorberTest : public CommonDaemonTest {
 protected:
  UniquePtr<Absorber> absorber;
};

TEST_F(AbsorberTest, SuccessfulCompilation) {
  const String expected_host = "fake_host";
  const ui16 expected_port = 12345;
  const net::proto::Status::Code expected_code = net::proto::Status::OK;
  const String compiler_version = "fake_compiler_version";
  const String compiler_path = "fake_compiler_path";

  conf.mutable_absorber()->mutable_local()->set_host(expected_host);
  conf.mutable_absorber()->mutable_local()->set_port(expected_port);
  auto* version = conf.add_versions();
  version->set_version(compiler_version);
  version->set_path(compiler_path);

  listen_callback = [&](const String& host, ui16 port, String*) {
    EXPECT_EQ(expected_host, host);
    EXPECT_EQ(expected_port, port);
    return true;
  };
  connect_callback = [&](net::TestConnection* connection, net::EndPointPtr) {
    connection->CallOnSend([&](const net::Connection::Message& message) {
      EXPECT_TRUE(message.HasExtension(net::proto::Status::extension));
      const auto& status = message.GetExtension(net::proto::Status::extension);
      EXPECT_EQ(expected_code, status.code());

      EXPECT_TRUE(message.HasExtension(proto::Result::extension));
      EXPECT_TRUE(message.GetExtension(proto::Result::extension).has_obj());
    });
    return true;
  };

  absorber.reset(new Absorber(conf));
  ASSERT_TRUE(absorber->Initialize());

  auto connection = test_service->TriggerListen(expected_host, expected_port);
  {
    auto message(
        CreateMessage("fake_source"_l, "fake_action"_l, compiler_version));

    SharedPtr<net::TestConnection> test_connection =
        std::static_pointer_cast<net::TestConnection>(connection);
    EXPECT_TRUE(
        test_connection->TriggerReadAsync(std::move(message), StatusOK()));
    absorber.reset();
  }

  EXPECT_EQ(1u, run_count);
  EXPECT_EQ(1u, listen_count);
  EXPECT_EQ(1u, connect_count);
  EXPECT_EQ(1u, connections_created);
  EXPECT_EQ(1u, read_count);
  EXPECT_EQ(1u, send_count);
  EXPECT_EQ(1, connection.use_count())
      << "Daemon must not store references to the connection";
}

TEST_F(AbsorberTest, SuccessfulCompilationWithBlacklist) {
  const String expected_host = "fake_host";
  const ui16 expected_port = 12345;
  const net::proto::Status::Code expected_code = net::proto::Status::OK;
  const String compiler_version = "fake_compiler_version";
  const String compiler_path = "fake_compiler_path";

  conf.mutable_absorber()->mutable_local()->set_host(expected_host);
  conf.mutable_absorber()->mutable_local()->set_port(expected_port);
  auto* version = conf.add_versions();
  version->set_version(compiler_version);
  version->set_path(compiler_path);

  listen_callback = [&](const String& host, ui16 port, String*) {
    EXPECT_EQ(expected_host, host);
    EXPECT_EQ(expected_port, port);
    return true;
  };
  connect_callback = [&](net::TestConnection* connection, net::EndPointPtr) {
    connection->CallOnSend([&](const net::Connection::Message& message) {
      EXPECT_TRUE(message.HasExtension(net::proto::Status::extension));
      const auto& status = message.GetExtension(net::proto::Status::extension);
      EXPECT_EQ(expected_code, status.code());

      EXPECT_TRUE(message.HasExtension(proto::Result::extension));
      EXPECT_TRUE(message.GetExtension(proto::Result::extension).has_obj());
    });
    return true;
  };

  absorber.reset(new Absorber(conf));
  ASSERT_TRUE(absorber->Initialize());

  auto connection = test_service->TriggerListen(expected_host, expected_port);
  {
    auto message(CreateMessage("fake_source"_l, "fake_action"_l,
                               compiler_version, "", "sanitize_blacklist"));

    SharedPtr<net::TestConnection> test_connection =
        std::static_pointer_cast<net::TestConnection>(connection);
    EXPECT_TRUE(
        test_connection->TriggerReadAsync(std::move(message), StatusOK()));
    absorber.reset();
  }

  EXPECT_EQ(1u, run_count);
  EXPECT_EQ(1u, listen_count);
  EXPECT_EQ(1u, connect_count);
  EXPECT_EQ(1u, connections_created);
  EXPECT_EQ(1u, read_count);
  EXPECT_EQ(1u, send_count);
  EXPECT_EQ(1, connection.use_count())
      << "Daemon must not store references to the connection";
}

TEST_F(AbsorberTest, FailedCompilation) {
  const String expected_host = "fake_host";
  const ui16 expected_port = 12345;
  const net::proto::Status::Code expected_code = net::proto::Status::EXECUTION;
  const String compiler_version = "fake_compiler_version";
  const String compiler_path = "fake_compiler_path";

  conf.mutable_absorber()->mutable_local()->set_host(expected_host);
  conf.mutable_absorber()->mutable_local()->set_port(expected_port);
  auto* version = conf.add_versions();
  version->set_version(compiler_version);
  version->set_path(compiler_path);

  listen_callback = [&](const String& host, ui16 port, String*) {
    EXPECT_EQ(expected_host, host);
    EXPECT_EQ(expected_port, port);
    return true;
  };
  connect_callback = [&](net::TestConnection* connection, net::EndPointPtr) {
    connection->CallOnSend([&](const net::Connection::Message& message) {
      EXPECT_TRUE(message.HasExtension(net::proto::Status::extension));
      const auto& status = message.GetExtension(net::proto::Status::extension);
      EXPECT_EQ(expected_code, status.code());

      EXPECT_FALSE(message.HasExtension(proto::Result::extension));
    });
    return true;
  };
  do_run = false;

  absorber.reset(new Absorber(conf));
  ASSERT_TRUE(absorber->Initialize());

  auto connection = test_service->TriggerListen(expected_host, expected_port);
  {
    auto message(
        CreateMessage("fake_source"_l, "fake_action"_l, compiler_version));
    SharedPtr<net::TestConnection> test_connection =
        std::static_pointer_cast<net::TestConnection>(connection);
    EXPECT_TRUE(
        test_connection->TriggerReadAsync(std::move(message), StatusOK()));
    absorber.reset();
  }

  EXPECT_EQ(1u, run_count);
  EXPECT_EQ(1u, listen_count);
  EXPECT_EQ(1u, connect_count);
  EXPECT_EQ(1u, connections_created);
  EXPECT_EQ(1u, read_count);
  EXPECT_EQ(1u, send_count);
  EXPECT_EQ(1, connection.use_count())
      << "Daemon must not store references to the connection";
}

TEST_F(AbsorberTest, StoreLocalCacheWithoutBlacklist) {
  const base::TemporaryDir temp_dir;
  const String expected_host = "fake_host";
  const ui16 expected_port = 12345;
  const net::proto::Status::Code expected_code = net::proto::Status::OK;
  const String compiler_version = "fake_compiler_version";
  const String compiler_path = "fake_compiler_path";
  const auto object_code = "fake_object_code"_l;
  const String source = "fake_source";
  const auto language = "c++"_l, converted_language = "c++-cpp-output"_l;
  const auto action = "fake_action"_l;

  conf.mutable_absorber()->mutable_local()->set_host(expected_host);
  conf.mutable_absorber()->mutable_local()->set_port(expected_port);
  conf.mutable_cache()->set_path(temp_dir);
  conf.mutable_cache()->set_direct(false);
  conf.mutable_cache()->set_clean_period(1);

  auto* version = conf.add_versions();
  version->set_version(compiler_version);
  version->set_path(compiler_path);

  listen_callback = [&](const String& host, ui16 port, String*) {
    EXPECT_EQ(expected_host, host);
    EXPECT_EQ(expected_port, port);
    return !::testing::Test::HasNonfatalFailure();
  };

  connect_callback = [&](net::TestConnection* connection, net::EndPointPtr) {
    connection->CallOnSend([&](const net::Connection::Message& message) {
      EXPECT_TRUE(message.HasExtension(net::proto::Status::extension));
      const auto& status = message.GetExtension(net::proto::Status::extension);
      EXPECT_EQ(expected_code, status.code()) << status.description();

      EXPECT_TRUE(message.HasExtension(proto::Result::extension));
      const auto& ext = message.GetExtension(proto::Result::extension);
      EXPECT_TRUE(ext.has_obj());
      EXPECT_EQ(String(object_code), ext.obj());

      send_condition.notify_all();
    });
    return true;
  };

  run_callback = [&](base::TestProcess* process) {
    EXPECT_EQ(
        (Immutable::Rope{action, "-x"_l, converted_language, "-o"_l, "-"_l}),
        process->args_);
    process->stdout_ = object_code;
  };

  absorber.reset(new Absorber(conf));
  ASSERT_TRUE(absorber->Initialize());

  auto connection1 = test_service->TriggerListen(expected_host, expected_port);
  {
    auto message(CreateMessage(source, action, compiler_version, language));
    SharedPtr<net::TestConnection> test_connection =
        std::static_pointer_cast<net::TestConnection>(connection1);
    EXPECT_TRUE(
        test_connection->TriggerReadAsync(std::move(message), StatusOK()));

    UniqueLock lock(send_mutex);
    EXPECT_TRUE(send_condition.wait_for(lock, std::chrono::seconds(1),
                                        [this] { return send_count == 1; }));
  }

  auto connection2 = test_service->TriggerListen(expected_host, expected_port);
  {
    auto message(CreateMessage(source, action, compiler_version, language));
    SharedPtr<net::TestConnection> test_connection =
        std::static_pointer_cast<net::TestConnection>(connection2);
    EXPECT_TRUE(
        test_connection->TriggerReadAsync(std::move(message), StatusOK()));

    UniqueLock lock(send_mutex);
    EXPECT_TRUE(send_condition.wait_for(lock, std::chrono::seconds(1),
                                        [this] { return send_count == 2; }));
  }

  absorber.reset();

  EXPECT_EQ(1u, run_count);
  EXPECT_EQ(1u, listen_count);
  EXPECT_EQ(2u, connect_count);
  EXPECT_EQ(2u, connections_created);
  EXPECT_EQ(2u, read_count);
  EXPECT_EQ(2u, send_count);
  EXPECT_EQ(1, connection1.use_count())
      << "Daemon must not store references to the connection";
  EXPECT_EQ(1, connection2.use_count())
      << "Daemon must not store references to the connection";

  // TODO: check with deps file.
}

TEST_F(AbsorberTest, StoreLocalCacheWithBlacklist) {
  const base::TemporaryDir temp_dir;
  const String expected_host = "fake_host";
  const ui16 expected_port = 12345;
  const net::proto::Status::Code expected_code = net::proto::Status::OK;
  const String compiler_version = "fake_compiler_version";
  const String compiler_path = "fake_compiler_path";
  const auto object_code = "fake_object_code"_l;
  const String source = "fake_source";
  const auto language = "c++"_l, converted_language = "c++-cpp-output"_l;
  const auto action = "fake_action"_l;
  const String sanitize_blacklist = "fake_sanitize_blacklist";

  conf.mutable_absorber()->mutable_local()->set_host(expected_host);
  conf.mutable_absorber()->mutable_local()->set_port(expected_port);
  conf.mutable_cache()->set_path(temp_dir);
  conf.mutable_cache()->set_direct(false);
  conf.mutable_cache()->set_clean_period(1);

  auto* version = conf.add_versions();
  version->set_version(compiler_version);
  version->set_path(compiler_path);

  listen_callback = [&](const String& host, ui16 port, String*) {
    EXPECT_EQ(expected_host, host);
    EXPECT_EQ(expected_port, port);
    return !::testing::Test::HasNonfatalFailure();
  };

  connect_callback = [&](net::TestConnection* connection, net::EndPointPtr) {
    connection->CallOnSend([&](const net::Connection::Message& message) {
      EXPECT_TRUE(message.HasExtension(net::proto::Status::extension));
      const auto& status = message.GetExtension(net::proto::Status::extension);
      EXPECT_EQ(expected_code, status.code()) << status.description();

      EXPECT_TRUE(message.HasExtension(proto::Result::extension));
      const auto& ext = message.GetExtension(proto::Result::extension);
      EXPECT_TRUE(ext.has_obj());
      EXPECT_EQ(String(object_code), ext.obj());

      send_condition.notify_all();
    });
    return true;
  };

  run_callback = [&](base::TestProcess* process) {
    auto process_args_iter = process->args_.begin();
    EXPECT_EQ(action, *(process_args_iter++));
    EXPECT_EQ("-x"_l, *(process_args_iter++));
    EXPECT_EQ(converted_language, *(process_args_iter++));
    // we don't know in advance which filename will sanitize blacklist
    // have on absorber
    auto sanitize_blacklist_prefix = "-fsanitize-blacklist="_l;
    EXPECT_EQ(
        sanitize_blacklist_prefix,
        Immutable(*(process_args_iter++), sanitize_blacklist_prefix.size()));
    EXPECT_EQ("-o"_l, *(process_args_iter++));
    EXPECT_EQ("-"_l, *(process_args_iter++));
    EXPECT_EQ(process->args_.end(), process_args_iter);
    process->stdout_ = object_code;
  };

  absorber.reset(new Absorber(conf));
  ASSERT_TRUE(absorber->Initialize());

  auto connection1 = test_service->TriggerListen(expected_host, expected_port);
  {
    auto message(CreateMessage(source, action, compiler_version, language,
                               sanitize_blacklist));
    SharedPtr<net::TestConnection> test_connection =
        std::static_pointer_cast<net::TestConnection>(connection1);
    EXPECT_TRUE(
        test_connection->TriggerReadAsync(std::move(message), StatusOK()));

    UniqueLock lock(send_mutex);
    EXPECT_TRUE(send_condition.wait_for(lock, std::chrono::seconds(1),
                                        [this] { return send_count == 1; }));
  }

  auto connection2 = test_service->TriggerListen(expected_host, expected_port);
  {
    auto message(CreateMessage(source, action, compiler_version, language,
                               sanitize_blacklist));
    SharedPtr<net::TestConnection> test_connection =
        std::static_pointer_cast<net::TestConnection>(connection2);
    EXPECT_TRUE(
        test_connection->TriggerReadAsync(std::move(message), StatusOK()));

    UniqueLock lock(send_mutex);
    EXPECT_TRUE(send_condition.wait_for(lock, std::chrono::seconds(1),
                                        [this] { return send_count == 2; }));
  }

  absorber.reset();

  EXPECT_EQ(1u, run_count);
  EXPECT_EQ(1u, listen_count);
  EXPECT_EQ(2u, connect_count);
  EXPECT_EQ(2u, connections_created);
  EXPECT_EQ(2u, read_count);
  EXPECT_EQ(2u, send_count);
  EXPECT_EQ(1, connection1.use_count())
      << "Daemon must not store references to the connection";
  EXPECT_EQ(1, connection2.use_count())
      << "Daemon must not store references to the connection";

  // TODO: check with deps file.
}

TEST_F(AbsorberTest, StoreLocalCacheWithAndWithoutBlacklist) {
  const base::TemporaryDir temp_dir;
  const String expected_host = "fake_host";
  const ui16 expected_port = 12345;
  const net::proto::Status::Code expected_code = net::proto::Status::OK;
  const String compiler_version = "fake_compiler_version";
  const String compiler_path = "fake_compiler_path";
  const auto object_code = "fake_object_code"_l;
  const String source = "fake_source";
  const auto language = "c++"_l;
  const auto action = "fake_action"_l;
  const String sanitize_blacklist = "fake_sanitize_blacklist";

  conf.mutable_absorber()->mutable_local()->set_host(expected_host);
  conf.mutable_absorber()->mutable_local()->set_port(expected_port);
  conf.mutable_cache()->set_path(temp_dir);
  conf.mutable_cache()->set_direct(false);
  conf.mutable_cache()->set_clean_period(1);

  auto* version = conf.add_versions();
  version->set_version(compiler_version);
  version->set_path(compiler_path);

  listen_callback = [&](const String& host, ui16 port, String*) {
    EXPECT_EQ(expected_host, host);
    EXPECT_EQ(expected_port, port);
    return !::testing::Test::HasNonfatalFailure();
  };

  connect_callback = [&](net::TestConnection* connection, net::EndPointPtr) {
    connection->CallOnSend([&](const net::Connection::Message& message) {
      EXPECT_TRUE(message.HasExtension(net::proto::Status::extension));
      const auto& status = message.GetExtension(net::proto::Status::extension);
      EXPECT_EQ(expected_code, status.code()) << status.description();

      EXPECT_TRUE(message.HasExtension(proto::Result::extension));
      const auto& ext = message.GetExtension(proto::Result::extension);
      EXPECT_TRUE(ext.has_obj());
      EXPECT_EQ(String(object_code), ext.obj());

      send_condition.notify_all();
    });
    return true;
  };

  run_callback = [&](base::TestProcess* process) {
    process->stdout_ = object_code;
  };

  absorber.reset(new Absorber(conf));
  ASSERT_TRUE(absorber->Initialize());

  auto connection1 = test_service->TriggerListen(expected_host, expected_port);
  {
    auto message(CreateMessage(source, action, compiler_version, language));
    SharedPtr<net::TestConnection> test_connection =
        std::static_pointer_cast<net::TestConnection>(connection1);
    EXPECT_TRUE(
        test_connection->TriggerReadAsync(std::move(message), StatusOK()));

    UniqueLock lock(send_mutex);
    EXPECT_TRUE(send_condition.wait_for(lock, std::chrono::seconds(1),
                                        [this] { return send_count == 1; }));
  }

  auto connection2 = test_service->TriggerListen(expected_host, expected_port);
  {
    auto message(CreateMessage(source, action, compiler_version, language,
                               sanitize_blacklist));
    SharedPtr<net::TestConnection> test_connection =
        std::static_pointer_cast<net::TestConnection>(connection2);
    EXPECT_TRUE(
        test_connection->TriggerReadAsync(std::move(message), StatusOK()));

    UniqueLock lock(send_mutex);
    EXPECT_TRUE(send_condition.wait_for(lock, std::chrono::seconds(1),
                                        [this] { return send_count == 2; }));
  }

  absorber.reset();

  EXPECT_EQ(2u, run_count);
  EXPECT_EQ(1u, listen_count);
  EXPECT_EQ(2u, connect_count);
  EXPECT_EQ(2u, connections_created);
  EXPECT_EQ(2u, read_count);
  EXPECT_EQ(2u, send_count);
  EXPECT_EQ(1, connection1.use_count())
      << "Daemon must not store references to the connection";
  EXPECT_EQ(1, connection2.use_count())
      << "Daemon must not store references to the connection";

  // TODO: check with deps file.
}

TEST_F(AbsorberTest, DISABLED_SkipTaskWithClosedConnection) {
  // TODO: implement this test.
  //       - Tasks should be skipped before any execution or sending attempt.
}

TEST_F(AbsorberTest, BadCompilerVersion) {
  const String expected_host = "fake_host";
  const ui16 expected_port = 12345;
  const net::proto::Status::Code expected_code = net::proto::Status::NO_VERSION;
  const String compiler_version = "real_compiler_version";
  const String compiler_path = "fake_compiler_path";
  const String bad_compiler_version = "bad_compiler_version";

  conf.mutable_absorber()->mutable_local()->set_host(expected_host);
  conf.mutable_absorber()->mutable_local()->set_port(expected_port);
  auto* version = conf.add_versions();
  version->set_version(compiler_version);
  version->set_path(compiler_path);

  listen_callback = [&expected_host, expected_port](const String& host,
                                                    ui16 port, String*) {
    EXPECT_EQ(expected_host, host);
    EXPECT_EQ(expected_port, port);
    return true;
  };
  connect_callback = [expected_code](net::TestConnection* connection,
                                     net::EndPointPtr) {
    connection->CallOnSend([expected_code](
        const net::Connection::Message& message) {
      EXPECT_TRUE(message.HasExtension(net::proto::Status::extension));
      const auto& status = message.GetExtension(net::proto::Status::extension);
      EXPECT_EQ(expected_code, status.code());

      EXPECT_FALSE(message.HasExtension(proto::Result::extension));
    });
    return true;
  };

  absorber.reset(new Absorber(conf));
  ASSERT_TRUE(absorber->Initialize());

  auto connection = test_service->TriggerListen(expected_host, expected_port);
  {
    auto message(
        CreateMessage("fake_source"_l, "fake_action"_l, bad_compiler_version));
    SharedPtr<net::TestConnection> test_connection =
        std::static_pointer_cast<net::TestConnection>(connection);
    EXPECT_TRUE(
        test_connection->TriggerReadAsync(std::move(message), StatusOK()));
    absorber.reset();
  }

  EXPECT_EQ(0u, run_count);
  EXPECT_EQ(1u, listen_count);
  EXPECT_EQ(1u, connect_count);
  EXPECT_EQ(1u, connections_created);
  EXPECT_EQ(1u, read_count);
  EXPECT_EQ(1u, send_count);
  EXPECT_EQ(1, connection.use_count())
      << "Daemon must not store references to the connection";
}

TEST_F(AbsorberTest, BadMessageStatus) {
  const String expected_host = "fake_host";
  const ui16 expected_port = 12345;
  const auto expected_code = net::proto::Status::BAD_MESSAGE;
  const String compiler_version = "compiler_version";
  const String compiler_path = "fake_compiler_path";

  conf.mutable_absorber()->mutable_local()->set_host(expected_host);
  conf.mutable_absorber()->mutable_local()->set_port(expected_port);
  auto* version = conf.add_versions();
  version->set_version(compiler_version);
  version->set_path(compiler_path);

  listen_callback = [&expected_host, expected_port](const String& host,
                                                    ui16 port, String*) {
    EXPECT_EQ(expected_host, host);
    EXPECT_EQ(expected_port, port);
    return true;
  };
<<<<<<< HEAD
  connect_callback = [expected_code](net::TestConnection* connection,
                                     net::EndPointPtr) {
=======
  connect_callback = [expected_code](net::TestConnection* connection, net::EndPointPtr) {
>>>>>>> 9b02c65f
    connection->CallOnSend([expected_code](
        const net::Connection::Message& message) {
      EXPECT_TRUE(message.HasExtension(net::proto::Status::extension));
      const auto& status = message.GetExtension(net::proto::Status::extension);
      EXPECT_EQ(expected_code, status.code());

      EXPECT_FALSE(message.HasExtension(proto::Result::extension));
    });
    return true;
  };

  absorber.reset(new Absorber(conf));
  ASSERT_TRUE(absorber->Initialize());

  auto connection = test_service->TriggerListen(expected_host, expected_port);
  {
    SharedPtr<net::TestConnection> test_connection =
        std::static_pointer_cast<net::TestConnection>(connection);
    EXPECT_TRUE(test_connection->TriggerReadAsync(
        CreateMessage(""_l, ""_l, ""_l), StatusFor(expected_code)));
    absorber.reset();
  }

  EXPECT_EQ(0u, run_count);
  EXPECT_EQ(1u, listen_count);
  EXPECT_EQ(1u, connect_count);
  EXPECT_EQ(1u, connections_created);
  EXPECT_EQ(1u, read_count);
  EXPECT_EQ(1u, send_count);
  EXPECT_EQ(1, connection.use_count())
      << "Daemon must not store references to the connection";
}

}  // namespace daemon
}  // namespace dist_clang<|MERGE_RESOLUTION|>--- conflicted
+++ resolved
@@ -607,12 +607,7 @@
     EXPECT_EQ(expected_port, port);
     return true;
   };
-<<<<<<< HEAD
-  connect_callback = [expected_code](net::TestConnection* connection,
-                                     net::EndPointPtr) {
-=======
   connect_callback = [expected_code](net::TestConnection* connection, net::EndPointPtr) {
->>>>>>> 9b02c65f
     connection->CallOnSend([expected_code](
         const net::Connection::Message& message) {
       EXPECT_TRUE(message.HasExtension(net::proto::Status::extension));
