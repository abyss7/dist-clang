--- conflicted
+++ resolved
@@ -17,10 +17,6 @@
   using Service = net::TestNetworkService;
   using ServiceCallback = Fn<void(Service*)>;
   using ListenCallback = Fn<bool(const String&, ui16, String*)>;
-<<<<<<< HEAD
-  // Reject connection by returning |false| from |connect_callback|.
-=======
->>>>>>> 9b02c65f
   using ConnectCallback = Fn<bool(net::TestConnection*, net::EndPointPtr)>;
   using RunCallback = Fn<void(base::TestProcess*)>;
 
@@ -32,23 +28,15 @@
         test_service = service;
         service->CountConnectAttempts(&connect_count);
         service->CountListenAttempts(&listen_count);
-<<<<<<< HEAD
         service_callback(service);
-=======
->>>>>>> 9b02c65f
         service->CallOnConnect([this](net::EndPointPtr end_point, String*) {
           auto connection = net::TestConnectionPtr(new net::TestConnection);
           connection->CountSendAttempts(&send_count);
           connection->CountReadAttempts(&read_count);
           ++connections_created;
-<<<<<<< HEAD
-          if (!connect_callback(connection.get(), end_point)) {
-            connection.reset();
-=======
 
           if (!connect_callback(connection.get(), end_point)) {
             return net::TestConnectionPtr();
->>>>>>> 9b02c65f
           }
 
           return connection;
