--- conflicted
+++ resolved
@@ -95,15 +95,8 @@
 bool CompilationDaemon::Initialize() {
   if (conf()->has_cache() && !conf()->cache().disabled()) {
     cache_.reset(new cache::FileCache(
-<<<<<<< HEAD
-        conf()->cache().path(),
-        conf()->cache().size(),
-        conf()->cache().snappy(),
-        conf()->cache().store_index()));
-=======
         conf()->cache().path(), conf()->cache().size(),
         conf()->cache().snappy(), conf()->cache().store_index()));
->>>>>>> 9b02c65f
     if (!cache_->Run(conf()->cache().clean_period())) {
       cache_.reset();
     }
